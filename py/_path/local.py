"""
local path implementation.
"""
from __future__ import with_statement

from contextlib import contextmanager
import sys, os, re, atexit, io
import py
from py._path import common
from py._path.common import iswin32
from stat import S_ISLNK, S_ISDIR, S_ISREG

from os.path import abspath, normpath, isabs, exists, isdir, isfile, islink, dirname

if sys.version_info > (3,0):
    def map_as_list(func, iter):
        return list(map(func, iter))
else:
    map_as_list = map

class Stat(object):
    def __getattr__(self, name):
        return getattr(self._osstatresult, "st_" + name)

    def __init__(self, path, osstatresult):
        self.path = path
        self._osstatresult = osstatresult

    @property
    def owner(self):
        if iswin32:
            raise NotImplementedError("XXX win32")
        import pwd
        entry = py.error.checked_call(pwd.getpwuid, self.uid)
        return entry[0]

    @property
    def group(self):
        """ return group name of file. """
        if iswin32:
            raise NotImplementedError("XXX win32")
        import grp
        entry = py.error.checked_call(grp.getgrgid, self.gid)
        return entry[0]

    def isdir(self):
        return S_ISDIR(self._osstatresult.st_mode)

    def isfile(self):
        return S_ISREG(self._osstatresult.st_mode)

    def islink(self):
        st = self.path.lstat()
        return S_ISLNK(self._osstatresult.st_mode)

class PosixPath(common.PathBase):
    def chown(self, user, group, rec=0):
        """ change ownership to the given user and group.
            user and group may be specified by a number or
            by a name.  if rec is True change ownership
            recursively.
        """
        uid = getuserid(user)
        gid = getgroupid(group)
        if rec:
            for x in self.visit(rec=lambda x: x.check(link=0)):
                if x.check(link=0):
                    py.error.checked_call(os.chown, str(x), uid, gid)
        py.error.checked_call(os.chown, str(self), uid, gid)

    def readlink(self):
        """ return value of a symbolic link. """
        return py.error.checked_call(os.readlink, self.strpath)

    def mklinkto(self, oldname):
        """ posix style hard link to another name. """
        py.error.checked_call(os.link, str(oldname), str(self))

    def mksymlinkto(self, value, absolute=1):
        """ create a symbolic link with the given value (pointing to another name). """
        if absolute:
            py.error.checked_call(os.symlink, str(value), self.strpath)
        else:
            base = self.common(value)
            # with posix local paths '/' is always a common base
            relsource = self.__class__(value).relto(base)
            reldest = self.relto(base)
            n = reldest.count(self.sep)
            target = self.sep.join(('..', )*n + (relsource, ))
            py.error.checked_call(os.symlink, target, self.strpath)

def getuserid(user):
    import pwd
    if not isinstance(user, int):
        user = pwd.getpwnam(user)[2]
    return user

def getgroupid(group):
    import grp
    if not isinstance(group, int):
        group = grp.getgrnam(group)[2]
    return group

FSBase = not iswin32 and PosixPath or common.PathBase

class LocalPath(FSBase):
    """ object oriented interface to os.path and other local filesystem
        related information.
    """
    class ImportMismatchError(ImportError):
        """ raised on pyimport() if there is a mismatch of __file__'s"""

    sep = os.sep
    class Checkers(common.Checkers):
        def _stat(self):
            try:
                return self._statcache
            except AttributeError:
                try:
                    self._statcache = self.path.stat()
                except py.error.ELOOP:
                    self._statcache = self.path.lstat()
                return self._statcache

        def dir(self):
            return S_ISDIR(self._stat().mode)

        def file(self):
            return S_ISREG(self._stat().mode)

        def exists(self):
            return self._stat()

        def link(self):
            st = self.path.lstat()
            return S_ISLNK(st.mode)

    def __init__(self, path=None, expanduser=False):
        """ Initialize and return a local Path instance.

        Path can be relative to the current directory.
        If path is None it defaults to the current working directory.
        If expanduser is True, tilde-expansion is performed.
        Note that Path instances always carry an absolute path.
        Note also that passing in a local path object will simply return
        the exact same path object. Use new() to get a new copy.
        """
        if path is None:
            self.strpath = py.error.checked_call(os.getcwd)
        elif isinstance(path, common.PathBase):
            self.strpath = path.strpath
        elif isinstance(path, py.builtin._basestring):
            if expanduser:
                path = os.path.expanduser(path)
            self.strpath = abspath(path)
        else:
            raise ValueError("can only pass None, Path instances "
                             "or non-empty strings to LocalPath")

    def __hash__(self):
        return hash(self.strpath)

    def __eq__(self, other):
        s1 = self.strpath
        s2 = getattr(other, "strpath", other)
        if iswin32:
            s1 = s1.lower()
            try:
                s2 = s2.lower()
            except AttributeError:
                return False
        return s1 == s2

    def __ne__(self, other):
        return not (self == other)

    def __lt__(self, other):
        return self.strpath < getattr(other, "strpath", other)

    def __gt__(self, other):
        return self.strpath > getattr(other, "strpath", other)

    def samefile(self, other):
        """ return True if 'other' references the same file as 'self'.
        """
        other = getattr(other, "strpath", other)
        if not isabs(other):
            other = abspath(other)
        if self == other:
            return True
        if iswin32:
            return False # there is no samefile
        return py.error.checked_call(
                os.path.samefile, self.strpath, other)

    def remove(self, rec=1, ignore_errors=False):
        """ remove a file or directory (or a directory tree if rec=1).
        if ignore_errors is True, errors while removing directories will
        be ignored.
        """
        if self.check(dir=1, link=0):
            if rec:
                # force remove of readonly files on windows
                if iswin32:
                    self.chmod(448, rec=1) # octcal 0700
                py.error.checked_call(py.std.shutil.rmtree, self.strpath,
                    ignore_errors=ignore_errors)
            else:
                py.error.checked_call(os.rmdir, self.strpath)
        else:
            if iswin32:
                self.chmod(448) # octcal 0700
            py.error.checked_call(os.remove, self.strpath)

    def computehash(self, hashtype="md5", chunksize=524288):
        """ return hexdigest of hashvalue for this file. """
        try:
            try:
                import hashlib as mod
            except ImportError:
                if hashtype == "sha1":
                    hashtype = "sha"
                mod = __import__(hashtype)
            hash = getattr(mod, hashtype)()
        except (AttributeError, ImportError):
            raise ValueError("Don't know how to compute %r hash" %(hashtype,))
        f = self.open('rb')
        try:
            while 1:
                buf = f.read(chunksize)
                if not buf:
                    return hash.hexdigest()
                hash.update(buf)
        finally:
            f.close()

    def new(self, **kw):
        """ create a modified version of this path.
            the following keyword arguments modify various path parts::

              a:/some/path/to/a/file.ext
              xx                           drive
              xxxxxxxxxxxxxxxxx            dirname
                                xxxxxxxx   basename
                                xxxx       purebasename
                                     xxx   ext
        """
        obj = object.__new__(self.__class__)
        if not kw:
            obj.strpath = self.strpath
            return obj
        drive, dirname, basename, purebasename,ext = self._getbyspec(
             "drive,dirname,basename,purebasename,ext")
        if 'basename' in kw:
            if 'purebasename' in kw or 'ext' in kw:
                raise ValueError("invalid specification %r" % kw)
        else:
            pb = kw.setdefault('purebasename', purebasename)
            try:
                ext = kw['ext']
            except KeyError:
                pass
            else:
                if ext and not ext.startswith('.'):
                    ext = '.' + ext
            kw['basename'] = pb + ext

        if ('dirname' in kw and not kw['dirname']):
            kw['dirname'] = drive
        else:
            kw.setdefault('dirname', dirname)
        kw.setdefault('sep', self.sep)
        obj.strpath = normpath(
            "%(dirname)s%(sep)s%(basename)s" % kw)
        return obj

    def _getbyspec(self, spec):
        """ see new for what 'spec' can be. """
        res = []
        parts = self.strpath.split(self.sep)

        args = filter(None, spec.split(',') )
        append = res.append
        for name in args:
            if name == 'drive':
                append(parts[0])
            elif name == 'dirname':
                append(self.sep.join(parts[:-1]))
            else:
                basename = parts[-1]
                if name == 'basename':
                    append(basename)
                else:
                    i = basename.rfind('.')
                    if i == -1:
                        purebasename, ext = basename, ''
                    else:
                        purebasename, ext = basename[:i], basename[i:]
                    if name == 'purebasename':
                        append(purebasename)
                    elif name == 'ext':
                        append(ext)
                    else:
                        raise ValueError("invalid part specification %r" % name)
        return res

    def dirpath(self, *args, **kwargs):
        """ return the directory path joined with any given path arguments.  """
        if not kwargs:
            path = object.__new__(self.__class__)
            path.strpath = dirname(self.strpath)
            if args:
                path = path.join(*args)
            return path
        return super(LocalPath, self).dirpath(*args, **kwargs)

    def join(self, *args, **kwargs):
        """ return a new path by appending all 'args' as path
        components.  if abs=1 is used restart from root if any
        of the args is an absolute path.
        """
        sep = self.sep
        strargs = [getattr(arg, "strpath", arg) for arg in args]
        strpath = self.strpath
        if kwargs.get('abs'):
            newargs = []
            for arg in reversed(strargs):
                if isabs(arg):
                    strpath = arg
                    strargs = newargs
                    break
                newargs.insert(0, arg)
        for arg in strargs:
            arg = arg.strip(sep)
            if iswin32:
                # allow unix style paths even on windows.
                arg = arg.strip('/')
                arg = arg.replace('/', sep)
            strpath = strpath + sep + arg
        obj = object.__new__(self.__class__)
        obj.strpath = normpath(strpath)
        return obj

    def open(self, mode='r', ensure=False, encoding=None):
        """ return an opened file with the given mode.

        If ensure is True, create parent directories if needed.
        """
        if ensure:
            self.dirpath().ensure(dir=1)
        if encoding:
            return py.error.checked_call(io.open, self.strpath, mode, encoding=encoding)
        return py.error.checked_call(open, self.strpath, mode)

    def _fastjoin(self, name):
        child = object.__new__(self.__class__)
        child.strpath = self.strpath + self.sep + name
        return child

    def islink(self):
        return islink(self.strpath)

    def check(self, **kw):
        if not kw:
            return exists(self.strpath)
        if len(kw) == 1:
            if "dir" in kw:
                return not kw["dir"] ^ isdir(self.strpath)
            if "file" in kw:
                return not kw["file"] ^ isfile(self.strpath)
        return super(LocalPath, self).check(**kw)

    _patternchars = set("*?[" + os.path.sep)
    def listdir(self, fil=None, sort=None):
        """ list directory contents, possibly filter by the given fil func
            and possibly sorted.
        """
        if fil is None and sort is None:
            names = py.error.checked_call(os.listdir, self.strpath)
            return map_as_list(self._fastjoin, names)
        if isinstance(fil, py.builtin._basestring):
            if not self._patternchars.intersection(fil):
                child = self._fastjoin(fil)
                if exists(child.strpath):
                    return [child]
                return []
            fil = common.FNMatcher(fil)
        names = py.error.checked_call(os.listdir, self.strpath)
        res = []
        for name in names:
            child = self._fastjoin(name)
            if fil is None or fil(child):
                res.append(child)
        self._sortlist(res, sort)
        return res

    def size(self):
        """ return size of the underlying file object """
        return self.stat().size

    def mtime(self):
        """ return last modification time of the path. """
        return self.stat().mtime

    def copy(self, target, mode=False, stat=False):
        """ copy path to target.

            If mode is True, will copy copy permission from path to target.
            If stat is True, copy permission, last modification 
            time, last access time, and flags from path to target.
        """
        if self.check(file=1):
            if target.check(dir=1):
                target = target.join(self.basename)
            assert self!=target
            copychunked(self, target)
            if mode:
<<<<<<< HEAD
                copymode(self.strpath, target.strpath)
=======
                copymode(self, target)
            if stat:
                copystat(self, target)
>>>>>>> 26ca5aee
        else:
            def rec(p):
                return p.check(link=0)
            for x in self.visit(rec=rec):
                relpath = x.relto(self)
                newx = target.join(relpath)
                newx.dirpath().ensure(dir=1)
                if x.check(link=1):
                    newx.mksymlinkto(x.readlink())
                    continue
                elif x.check(file=1):
                    copychunked(x, newx)
                elif x.check(dir=1):
                    newx.ensure(dir=1)
                if mode:
<<<<<<< HEAD
                    copymode(x.strpath, newx.strpath)
=======
                    copymode(x, newx)
                if stat:
                    copystat(x, newx)
>>>>>>> 26ca5aee

    def rename(self, target):
        """ rename this path to target. """
        target = getattr(target, "strpath", target)
        return py.error.checked_call(os.rename, self.strpath, target)

    def dump(self, obj, bin=1):
        """ pickle object into path location"""
        f = self.open('wb')
        try:
            py.error.checked_call(py.std.pickle.dump, obj, f, bin)
        finally:
            f.close()

    def mkdir(self, *args):
        """ create & return the directory joined with args. """
        p = self.join(*args)
        py.error.checked_call(os.mkdir, getattr(p, "strpath", p))
        return p

    def write_binary(self, data, ensure=False):
        """ write binary data into path.   If ensure is True create
        missing parent directories.
        """
        if ensure:
            self.dirpath().ensure(dir=1)
        with self.open('wb') as f:
            f.write(data)

    def write_text(self, data, encoding, ensure=False):
        """ write text data into path using the specified encoding.
        If ensure is True create missing parent directories.
        """
        if ensure:
            self.dirpath().ensure(dir=1)
        with self.open('w', encoding=encoding) as f:
            f.write(data)

    def write(self, data, mode='w', ensure=False):
        """ write data into path.   If ensure is True create
        missing parent directories.
        """
        if ensure:
            self.dirpath().ensure(dir=1)
        if 'b' in mode:
            if not py.builtin._isbytes(data):
                raise ValueError("can only process bytes")
        else:
            if not py.builtin._istext(data):
                if not py.builtin._isbytes(data):
                    data = str(data)
                else:
                    data = py.builtin._totext(data, sys.getdefaultencoding())
        f = self.open(mode)
        try:
            f.write(data)
        finally:
            f.close()

    def _ensuredirs(self):
        parent = self.dirpath()
        if parent == self:
            return self
        if parent.check(dir=0):
            parent._ensuredirs()
        if self.check(dir=0):
            try:
                self.mkdir()
            except py.error.EEXIST:
                # race condition: file/dir created by another thread/process.
                # complain if it is not a dir
                if self.check(dir=0):
                    raise
        return self

    def ensure(self, *args, **kwargs):
        """ ensure that an args-joined path exists (by default as
            a file). if you specify a keyword argument 'dir=True'
            then the path is forced to be a directory path.
        """
        p = self.join(*args)
        if kwargs.get('dir', 0):
            return p._ensuredirs()
        else:
            p.dirpath()._ensuredirs()
            if not p.check(file=1):
                p.open('w').close()
            return p

    def stat(self, raising=True):
        """ Return an os.stat() tuple. """
        if raising == True:
            return Stat(self, py.error.checked_call(os.stat, self.strpath))
        try:
            return Stat(self, os.stat(self.strpath))
        except KeyboardInterrupt:
            raise
        except Exception:
            return None

    def lstat(self):
        """ Return an os.lstat() tuple. """
        return Stat(self, py.error.checked_call(os.lstat, self.strpath))

    def setmtime(self, mtime=None):
        """ set modification time for the given path.  if 'mtime' is None
        (the default) then the file's mtime is set to current time.

        Note that the resolution for 'mtime' is platform dependent.
        """
        if mtime is None:
            return py.error.checked_call(os.utime, self.strpath, mtime)
        try:
            return py.error.checked_call(os.utime, self.strpath, (-1, mtime))
        except py.error.EINVAL:
            return py.error.checked_call(os.utime, self.strpath, (self.atime(), mtime))

    def chdir(self):
        """ change directory to self and return old current directory """
        try:
            old = self.__class__()
        except py.error.ENOENT:
            old = None
        py.error.checked_call(os.chdir, self.strpath)
        return old


    @contextmanager
    def as_cwd(self):
        """ return context manager which changes to current dir during the
        managed "with" context. On __enter__ it returns the old dir.
        """
        old = self.chdir()
        try:
            yield old
        finally:
            old.chdir()

    def realpath(self):
        """ return a new path which contains no symbolic links."""
        return self.__class__(os.path.realpath(self.strpath))

    def atime(self):
        """ return last access time of the path. """
        return self.stat().atime

    def __repr__(self):
        return 'local(%r)' % self.strpath

    def __str__(self):
        """ return string representation of the Path. """
        return self.strpath

    def chmod(self, mode, rec=0):
        """ change permissions to the given mode. If mode is an
            integer it directly encodes the os-specific modes.
            if rec is True perform recursively.
        """
        if not isinstance(mode, int):
            raise TypeError("mode %r must be an integer" % (mode,))
        if rec:
            for x in self.visit(rec=rec):
                py.error.checked_call(os.chmod, str(x), mode)
        py.error.checked_call(os.chmod, self.strpath, mode)

    def pypkgpath(self):
        """ return the Python package path by looking for the last
        directory upwards which still contains an __init__.py.
        Return None if a pkgpath can not be determined.
        """
        pkgpath = None
        for parent in self.parts(reverse=True):
            if parent.isdir():
                if not parent.join('__init__.py').exists():
                    break
                if not isimportable(parent.basename):
                    break
                pkgpath = parent
        return pkgpath

    def _ensuresyspath(self, ensuremode, path):
        if ensuremode:
            s = str(path)
            if ensuremode == "append":
                if s not in sys.path:
                    sys.path.append(s)
            else:
                if s != sys.path[0]:
                    sys.path.insert(0, s)

    def pyimport(self, modname=None, ensuresyspath=True):
        """ return path as an imported python module.

        If modname is None, look for the containing package
        and construct an according module name.
        The module will be put/looked up in sys.modules.
        if ensuresyspath is True then the root dir for importing
        the file (taking __init__.py files into account) will
        be prepended to sys.path if it isn't there already.
        If ensuresyspath=="append" the root dir will be appended
        if it isn't already contained in sys.path.
        if ensuresyspath is False no modification of syspath happens.
        """
        if not self.check():
            raise py.error.ENOENT(self)

        pkgpath = None
        if modname is None:
            pkgpath = self.pypkgpath()
            if pkgpath is not None:
                pkgroot = pkgpath.dirpath()
                names = self.new(ext="").relto(pkgroot).split(self.sep)
                if names[-1] == "__init__":
                    names.pop()
                modname = ".".join(names)
            else:
                pkgroot = self.dirpath()
                modname = self.purebasename

            self._ensuresyspath(ensuresyspath, pkgroot)
            __import__(modname)
            mod = sys.modules[modname]
            if self.basename == "__init__.py":
                return mod # we don't check anything as we might
                       # we in a namespace package ... too icky to check
            modfile = mod.__file__
            if modfile[-4:] in ('.pyc', '.pyo'):
                modfile = modfile[:-1]
            elif modfile.endswith('$py.class'):
                modfile = modfile[:-9] + '.py'
            if modfile.endswith(os.path.sep + "__init__.py"):
                if self.basename != "__init__.py":
                    modfile = modfile[:-12]
            try:
                issame = self.samefile(modfile)
            except py.error.ENOENT:
                issame = False
            if not issame:
                raise self.ImportMismatchError(modname, modfile, self)
            return mod
        else:
            try:
                return sys.modules[modname]
            except KeyError:
                # we have a custom modname, do a pseudo-import
                mod = py.std.types.ModuleType(modname)
                mod.__file__ = str(self)
                sys.modules[modname] = mod
                try:
                    py.builtin.execfile(str(self), mod.__dict__)
                except:
                    del sys.modules[modname]
                    raise
                return mod

    def sysexec(self, *argv, **popen_opts):
        """ return stdout text from executing a system child process,
            where the 'self' path points to executable.
            The process is directly invoked and not through a system shell.
        """
        from subprocess import Popen, PIPE
        argv = map_as_list(str, argv)
        popen_opts['stdout'] = popen_opts['stderr'] = PIPE
        proc = Popen([str(self)] + argv, **popen_opts)
        stdout, stderr = proc.communicate()
        ret = proc.wait()
        if py.builtin._isbytes(stdout):
            stdout = py.builtin._totext(stdout, sys.getdefaultencoding())
        if ret != 0:
            if py.builtin._isbytes(stderr):
                stderr = py.builtin._totext(stderr, sys.getdefaultencoding())
            raise py.process.cmdexec.Error(ret, ret, str(self),
                                           stdout, stderr,)
        return stdout

    def sysfind(cls, name, checker=None, paths=None):
        """ return a path object found by looking at the systems
            underlying PATH specification. If the checker is not None
            it will be invoked to filter matching paths.  If a binary
            cannot be found, None is returned
            Note: This is probably not working on plain win32 systems
            but may work on cygwin.
        """
        if isabs(name):
            p = py.path.local(name)
            if p.check(file=1):
                return p
        else:
            if paths is None:
                if iswin32:
                    paths = py.std.os.environ['Path'].split(';')
                    if '' not in paths and '.' not in paths:
                        paths.append('.')
                    try:
                        systemroot = os.environ['SYSTEMROOT']
                    except KeyError:
                        pass
                    else:
                        paths = [re.sub('%SystemRoot%', systemroot, path)
                                 for path in paths]
                else:
                    paths = py.std.os.environ['PATH'].split(':')
            tryadd = []
            if iswin32:
                tryadd += os.environ['PATHEXT'].split(os.pathsep)
            tryadd.append("")

            for x in paths:
                for addext in tryadd:
                    p = py.path.local(x).join(name, abs=True) + addext
                    try:
                        if p.check(file=1):
                            if checker:
                                if not checker(p):
                                    continue
                            return p
                    except py.error.EACCES:
                        pass
        return None
    sysfind = classmethod(sysfind)

    def _gethomedir(cls):
        try:
            x = os.environ['HOME']
        except KeyError:
            try:
                x = os.environ["HOMEDRIVE"] + os.environ['HOMEPATH']
            except KeyError:
                return None
        return cls(x)
    _gethomedir = classmethod(_gethomedir)

    #"""
    #special class constructors for local filesystem paths
    #"""
    def get_temproot(cls):
        """ return the system's temporary directory
            (where tempfiles are usually created in)
        """
        return py.path.local(py.std.tempfile.gettempdir())
    get_temproot = classmethod(get_temproot)

    def mkdtemp(cls, rootdir=None):
        """ return a Path object pointing to a fresh new temporary directory
            (which we created ourself).
        """
        import tempfile
        if rootdir is None:
            rootdir = cls.get_temproot()
        return cls(py.error.checked_call(tempfile.mkdtemp, dir=str(rootdir)))
    mkdtemp = classmethod(mkdtemp)

    def make_numbered_dir(cls, prefix='session-', rootdir=None, keep=3,
                          lock_timeout = 172800):   # two days
        """ return unique directory with a number greater than the current
            maximum one.  The number is assumed to start directly after prefix.
            if keep is true directories with a number less than (maxnum-keep)
            will be removed.
        """
        if rootdir is None:
            rootdir = cls.get_temproot()

        def parse_num(path):
            """ parse the number out of a path (if it matches the prefix) """
            bn = path.basename
            if bn.startswith(prefix):
                try:
                    return int(bn[len(prefix):])
                except ValueError:
                    pass

        # compute the maximum number currently in use with the
        # prefix
        lastmax = None
        while True:
            maxnum = -1
            for path in rootdir.listdir():
                num = parse_num(path)
                if num is not None:
                    maxnum = max(maxnum, num)

            # make the new directory
            try:
                udir = rootdir.mkdir(prefix + str(maxnum+1))
            except py.error.EEXIST:
                # race condition: another thread/process created the dir
                # in the meantime.  Try counting again
                if lastmax == maxnum:
                    raise
                lastmax = maxnum
                continue
            break

        # put a .lock file in the new directory that will be removed at
        # process exit
        if lock_timeout:
            lockfile = udir.join('.lock')
            mypid = os.getpid()
            if hasattr(lockfile, 'mksymlinkto'):
                lockfile.mksymlinkto(str(mypid))
            else:
                lockfile.write(str(mypid))
            def try_remove_lockfile():
                # in a fork() situation, only the last process should
                # remove the .lock, otherwise the other processes run the
                # risk of seeing their temporary dir disappear.  For now
                # we remove the .lock in the parent only (i.e. we assume
                # that the children finish before the parent).
                if os.getpid() != mypid:
                    return
                try:
                    lockfile.remove()
                except py.error.Error:
                    pass
            atexit.register(try_remove_lockfile)

        # prune old directories
        if keep:
            for path in rootdir.listdir():
                num = parse_num(path)
                if num is not None and num <= (maxnum - keep):
                    lf = path.join('.lock')
                    try:
                        t1 = lf.lstat().mtime
                        t2 = lockfile.lstat().mtime
                        if not lock_timeout or abs(t2-t1) < lock_timeout:
                            continue   # skip directories still locked
                    except py.error.Error:
                        pass   # assume that it means that there is no 'lf'
                    try:
                        path.remove(rec=1)
                    except KeyboardInterrupt:
                        raise
                    except: # this might be py.error.Error, WindowsError ...
                        pass

        # make link...
        try:
            username = os.environ['USER']           #linux, et al
        except KeyError:
            try:
                username = os.environ['USERNAME']   #windows
            except KeyError:
                username = 'current'

        src  = str(udir)
        dest = src[:src.rfind('-')] + '-' + username
        try:
            os.unlink(dest)
        except OSError:
            pass
        try:
            os.symlink(src, dest)
        except (OSError, AttributeError, NotImplementedError):
            pass

        return udir
    make_numbered_dir = classmethod(make_numbered_dir)

def copymode(src, dest):
<<<<<<< HEAD
    py.std.shutil.copymode(src, dest)
=======
    """ copy permission from src to dst. """
    py.std.shutil.copymode(str(src), str(dest))
>>>>>>> 26ca5aee

def copystat(src, dest):
    """ copy permission,  last modification time, last access time, and flags from src to dst."""
    py.std.shutil.copystat(str(src), str(dest))

def copychunked(src, dest):
    chunksize = 524288 # half a meg of bytes
    fsrc = src.open('rb')
    try:
        fdest = dest.open('wb')
        try:
            while 1:
                buf = fsrc.read(chunksize)
                if not buf:
                    break
                fdest.write(buf)
        finally:
            fdest.close()
    finally:
        fsrc.close()

def isimportable(name):
    if name and (name[0].isalpha() or name[0] == '_'):
        name = name.replace("_", '')
        return not name or name.isalnum()<|MERGE_RESOLUTION|>--- conflicted
+++ resolved
@@ -406,7 +406,7 @@
         """ copy path to target.
 
             If mode is True, will copy copy permission from path to target.
-            If stat is True, copy permission, last modification 
+            If stat is True, copy permission, last modification
             time, last access time, and flags from path to target.
         """
         if self.check(file=1):
@@ -415,13 +415,9 @@
             assert self!=target
             copychunked(self, target)
             if mode:
-<<<<<<< HEAD
                 copymode(self.strpath, target.strpath)
-=======
-                copymode(self, target)
             if stat:
                 copystat(self, target)
->>>>>>> 26ca5aee
         else:
             def rec(p):
                 return p.check(link=0)
@@ -437,13 +433,9 @@
                 elif x.check(dir=1):
                     newx.ensure(dir=1)
                 if mode:
-<<<<<<< HEAD
                     copymode(x.strpath, newx.strpath)
-=======
-                    copymode(x, newx)
                 if stat:
                     copystat(x, newx)
->>>>>>> 26ca5aee
 
     def rename(self, target):
         """ rename this path to target. """
@@ -904,12 +896,8 @@
     make_numbered_dir = classmethod(make_numbered_dir)
 
 def copymode(src, dest):
-<<<<<<< HEAD
+    """ copy permission from src to dst. """
     py.std.shutil.copymode(src, dest)
-=======
-    """ copy permission from src to dst. """
-    py.std.shutil.copymode(str(src), str(dest))
->>>>>>> 26ca5aee
 
 def copystat(src, dest):
     """ copy permission,  last modification time, last access time, and flags from src to dst."""
